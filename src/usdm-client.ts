import { AxiosRequestConfig } from 'axios';

import {
  BasicSymbolPaginatedParams,
  BasicSymbolParam,
  BinanceBaseUrlKey,
  GetOrderParams,
  OrderBookParams,
  HistoricalTradesParams,
  KlinesParams,
  RecentTradesParams,
  CancelOrderParams,
  CancelOCOParams,
  NewOCOParams,
  SymbolFromPaginatedRequestFromId,
  OrderIdProperty,
  GetAllOrdersParams,
  GenericCodeMsgError,
  numberInString,
} from './types/shared';

import {
  ContinuousContractKlinesParams,
  IndexPriceKlinesParams,
  SymbolKlinePaginatedParams,
  FuturesDataPaginatedParams,
  MultiAssetsMode,
  NewFuturesOrderParams,
  CancelMultipleOrdersParams,
  CancelOrdersTimeoutParams,
  SetLeverageParams,
  SetMarginTypeParams,
  SetIsolatedMarginParams,
  GetPositionMarginChangeHistoryParams,
  GetIncomeHistoryParams,
  GetForceOrdersParams,
  FuturesExchangeInfo,
  FuturesOrderBook,
  RawFuturesTrade,
  AggregateFuturesTrade,
  FuturesKline,
  FundingRateHistory,
  FuturesSymbolOrderBookTicker,
  OpenInterest,
  ModeChangeResult,
  PositionModeParams,
  PositionModeResponse,
  MultiAssetModeResponse,
  NewOrderResult,
  NewOrderError,
  OrderResult,
  CancelFuturesOrderResult,
  CancelAllOpenOrdersResult,
  FuturesAccountBalance,
  FuturesAccountInformation,
  SetLeverageResult,
  SetIsolatedMarginResult,
  FuturesPosition,
  FuturesPositionTrade,
  ForceOrderResult,
  SymbolLeverageBracketsResult,
  IncomeHistory,
  RebateDataOverview,
  SetCancelTimeoutResult,
} from './types/futures';

import {
  generateNewOrderId,
  getOrderIdPrefix,
  getServerTimeEndpoint,
  logInvalidOrderId,
  RestClientOptions,
} from './util/requestUtils';

import BaseRestClient from './util/BaseRestClient';

export class USDMClient extends BaseRestClient {
  private clientId: BinanceBaseUrlKey;

  constructor(
    restClientOptions: RestClientOptions = {},
    requestOptions: AxiosRequestConfig = {},
    useTestnet?: boolean,
  ) {
    const clientId = useTestnet ? 'usdmtest' : 'usdm';
    super(clientId, restClientOptions, requestOptions);

    this.clientId = clientId;
    return this;
  }

  /**
   * Abstraction required by each client to aid with time sync / drift handling
   */
  async getServerTime(): Promise<number> {
    return this.get(getServerTimeEndpoint(this.clientId))
      .then(response => response.serverTime);
  }

  /**
   *
   * Market Data Endpoints
   *
  **/

  testConnectivity(): Promise<{}> {
    return this.get('fapi/v1/ping');
  }

  getExchangeInfo(): Promise<FuturesExchangeInfo> {
    return this.get('fapi/v1/exchangeInfo');
  }

  getOrderBook(params: OrderBookParams): Promise<FuturesOrderBook> {
    return this.get('fapi/v1/depth', params);
  }

  getRecentTrades(params: RecentTradesParams): Promise<RawFuturesTrade[]> {
    return this.get('fapi/v1/trades', params);
  }

  getHistoricalTrades(params: HistoricalTradesParams): Promise<RawFuturesTrade[]> {
    return this.get('fapi/v1/historicalTrades', params);
  }

  getAggregateTrades(params: SymbolFromPaginatedRequestFromId): Promise<AggregateFuturesTrade[]> {
    return this.get('fapi/v1/aggTrades', params);
  }

  getKlines(params: KlinesParams): Promise<FuturesKline[]> {
    return this.get('fapi/v1/klines', params);
  }

  getContinuousContractKlines(params: ContinuousContractKlinesParams): Promise<FuturesKline[]> {
    return this.get('fapi/v1/continuousKlines', params);
  }

  getIndexPriceKlines(params: IndexPriceKlinesParams): Promise<FuturesKline[]> {
    return this.get('fapi/v1/indexPriceKlines', params);
  }

  getMarkPriceKlines(params: SymbolKlinePaginatedParams): Promise<FuturesKline[]> {
    return this.get('fapi/v1/markPriceKlines', params);
  }

  getMarkPrice(params?: Partial<BasicSymbolParam>): Promise<any> {
    return this.get('fapi/v1/premiumIndex', params);
  }

  getFundingRateHistory(params?: Partial<BasicSymbolPaginatedParams>): Promise<FundingRateHistory[]> {
    return this.get('fapi/v1/fundingRate', params);
  }

  get24hrChangeStatististics(params?: Partial<BasicSymbolParam>): Promise<any> {
    return this.get('fapi/v1/ticker/24hr', params);
  }

  getSymbolPriceTicker(params?: Partial<BasicSymbolParam>): Promise<any> {
    return this.get('fapi/v1/ticker/price', params);
  }

  getSymbolOrderBookTicker(params?: Partial<BasicSymbolParam>): Promise<FuturesSymbolOrderBookTicker | FuturesSymbolOrderBookTicker[]> {
    return this.get('fapi/v1/ticker/bookTicker', params);
  }

  getOpenInterest(params: BasicSymbolParam): Promise<OpenInterest> {
    return this.get('fapi/v1/openInterest', params);
  }

  getOpenInterestStatistics(params: FuturesDataPaginatedParams): Promise<any> {
    return this.get('futures/data/openInterestHist', params);
  }

  getTopTradersLongShortAccountRatio(params: FuturesDataPaginatedParams): Promise<any> {
    return this.get('futures/data/topLongShortAccountRatio', params);
  }

  getTopTradersLongShortPositionRatio(params: FuturesDataPaginatedParams): Promise<any> {
    return this.get('futures/data/topLongShortPositionRatio', params);
  }

  getGlobalLongShortAccountRatio(params: FuturesDataPaginatedParams): Promise<any> {
    return this.get('futures/data/globalLongShortAccountRatio', params);
  }

  getTakerBuySellVolume(params: FuturesDataPaginatedParams): Promise<any> {
    return this.get('futures/data/takerlongshortRatio', params);
  }

  getHistoricalBlvtNavKlines(params: SymbolKlinePaginatedParams): Promise<any> {
    return this.get('fapi/v1/lvtKlines', params);
  }

  getCompositeSymbolIndex(params?: Partial<BasicSymbolParam>): Promise<any> {
    return this.get('fapi/v1/indexInfo', params);
  }

  /**
   *
   * USD-Futures Account/Trade Endpoints
   *
  **/

  setPositionMode(params: PositionModeParams): Promise<ModeChangeResult> {
    return this.postPrivate('fapi/v1/positionSide/dual', params);
  }

  getCurrentPositionMode(): Promise<PositionModeResponse> {
    return this.getPrivate('fapi/v1/positionSide/dual');
  }

  setMultiAssetsMode(params: {
    multiAssetsMargin: MultiAssetsMode;
  }): Promise<ModeChangeResult> {
    return this.postPrivate('fapi/v1/multiAssetsMargin', params);
  }

  getMultiAssetsMode(): Promise<MultiAssetModeResponse> {
    return this.getPrivate('fapi/v1/multiAssetsMargin');
  }

  submitNewOrder(params: NewFuturesOrderParams): Promise<NewOrderResult | NewOrderError> {
    this.validateOrderId(params, 'newClientOrderId');
    return this.postPrivate('fapi/v1/order', params);
  }

  /**
   * Warning: max 5 orders at a time!
   */
  submitMultipleOrders(batchOrders: NewFuturesOrderParams[]): Promise<(NewOrderResult | NewOrderError)[]> {
    batchOrders.forEach(order => this.validateOrderId(order, 'newClientOrderId'));
    return this.postPrivate('fapi/v1/batchOrders', { batchOrders });
  }

  getOrder(params: GetOrderParams): Promise<OrderResult> {
    return this.getPrivate('fapi/v1/order', params);
  }

  cancelOrder(params: CancelOrderParams): Promise<CancelFuturesOrderResult> {
    return this.deletePrivate('fapi/v1/order', params);
  }

  cancelAllOpenOrders(params: BasicSymbolParam): Promise<CancelAllOpenOrdersResult> {
    return this.deletePrivate('fapi/v1/allOpenOrders', params);
  }

  cancelMultipleOrders(params: CancelMultipleOrdersParams): Promise<(CancelFuturesOrderResult | GenericCodeMsgError)[]> {
    return this.deletePrivate('fapi/v1/batchOrders', params);
  }

  // Auto-cancel all open orders
<<<<<<< HEAD
  setCancelOrdersOnTimeout(params: CancelOrdersTimeoutParams): Promise<{ symbol: string; countdownTime: numberInString; }> {
=======
  setCancelOrdersOnTimeout(params: CancelOrdersTimeoutParams): Promise<SetCancelTimeoutResult> {
>>>>>>> 2f6182fa
    return this.postPrivate('fapi/v1/countdownCancelAll', params);
  }

  getCurrentOpenOrder(params: GetOrderParams): Promise<OrderResult> {
    return this.getPrivate('fapi/v1/openOrder', params);
  }

  getAllOpenOrders(params?: Partial<BasicSymbolParam>): Promise<OrderResult[]> {
    return this.getPrivate('fapi/v1/openOrders', params);
  }

  getAllOrders(params: GetAllOrdersParams): Promise<OrderResult[]> {
    return this.getPrivate('fapi/v1/allOrders', params);
  }

  getBalance(): Promise<FuturesAccountBalance[]> {
    return this.getPrivate('fapi/v2/balance');
  }

  getAccountInformation(): Promise<FuturesAccountInformation> {
    return this.getPrivate('fapi/v2/account');
  }

  setLeverage(params: SetLeverageParams): Promise<SetLeverageResult> {
    return this.postPrivate('fapi/v1/leverage', params);
  }

  setMarginType(params: SetMarginTypeParams): Promise<ModeChangeResult> {
    return this.postPrivate('fapi/v1/marginType', params);
  }

  setIsolatedPositionMargin(params: SetIsolatedMarginParams): Promise<SetIsolatedMarginResult> {
    return this.postPrivate('fapi/v1/positionMargin', params);
  }

  getPositionMarginChangeHistory(params: GetPositionMarginChangeHistoryParams): Promise<any> {
    return this.getPrivate('fapi/v1/positionMargin/history', params);
  }

  getPositions(params?: Partial<BasicSymbolParam>): Promise<FuturesPosition[]> {
    return this.getPrivate('fapi/v2/positionRisk', params);
  }

  getAccountTrades(params: SymbolFromPaginatedRequestFromId): Promise<FuturesPositionTrade[]> {
    return this.getPrivate('fapi/v1/userTrades', params);
  }

  getIncomeHistory(params?: GetIncomeHistoryParams): Promise<IncomeHistory[]> {
    return this.getPrivate('fapi/v1/income', params);
  }

  getNotionalAndLeverageBrackets(params?: Partial<BasicSymbolParam>): Promise<SymbolLeverageBracketsResult[] | SymbolLeverageBracketsResult> {
    return this.getPrivate('fapi/v1/leverageBracket', params);
  }

  getADLQuantileEstimation(params?: Partial<BasicSymbolParam>): Promise<any> {
    return this.getPrivate('fapi/v1/adlQuantile', params);
  }

  getForceOrders(params?: GetForceOrdersParams): Promise<ForceOrderResult[]> {
    return this.getPrivate('fapi/v1/forceOrders', params);
  }

  getApiQuantitativeRulesIndicators(params?: Partial<BasicSymbolParam>): Promise<any> {
    return this.getPrivate('fapi/v1/apiTradingStatus', params);
  }

  getAccountComissionRate(params: BasicSymbolParam): Promise<RebateDataOverview> {
    return this.getPrivate('fapi/v1/commissionRate', params);
  }

  /**
   *
   * Broker Futures Endpoints
   *
  **/

  // 1 == USDT-Margined, 2 == Coin-margined
  getBrokerIfNewFuturesUser(brokerId: string, type: 1 | 2 = 1): Promise<{ brokerId: string; rebateWorking: boolean; ifNewUser: boolean; }> {
    return this.getPrivate('fapi/v1/apiReferral/ifNewUser', {
      brokerId,
      type,
    });
  }

  setBrokerCustomIdForClient(customerId: string, email: string): Promise<{ customerId: string; email: string; }> {
    return this.postPrivate('fapi/v1/apiReferral/customization', {
      customerId,
      email,
    });
  }

  getBrokerClientCustomIds(customerId: string, email: string, page?: number, limit?: number): Promise<any> {
    return this.getPrivate('fapi/v1/apiReferral/customization', {
      customerId,
      email,
      page,
      limit,
    });
  }

  getBrokerUserCustomId(brokerId: string): Promise<any> {
    return this.getPrivate('fapi/v1/apiReferral/userCustomization', {
      brokerId,
    })
  }

  getBrokerRebateDataOverview(type: 1 | 2 = 1): Promise<RebateDataOverview> {
    return this.getPrivate('fapi/v1/apiReferral/overview', {
      type,
    });
  }

  getBrokerUserTradeVolume(type: 1 | 2 = 1, startTime?: number, endTime?: number, limit?: number): Promise<any> {
    return this.getPrivate('fapi/v1/apiReferral/tradeVol', {
      type,
      startTime,
      endTime,
      limit,
    });
  }

  getBrokerRebateVolume(type: 1 | 2 = 1, startTime?: number, endTime?: number, limit?: number): Promise<any> {
    return this.getPrivate('fapi/v1/apiReferral/rebateVol', {
      type,
      startTime,
      endTime,
      limit,
    });
  }

  getBrokerTradeDetail(type: 1 | 2 = 1, startTime?: number, endTime?: number, limit?: number): Promise<any> {
    return this.getPrivate('fapi/v1/apiReferral/traderSummary', {
      type,
      startTime,
      endTime,
      limit,
    });
  }

  /**
   *
   * User Data Stream Endpoints
   *
  **/

  // USD-M Futures

  getFuturesUserDataListenKey(): Promise<{ listenKey: string; }> {
    return this.post('fapi/v1/listenKey');
  }

  keepAliveFuturesUserDataListenKey(): Promise<{}> {
    return this.put('fapi/v1/listenKey');
  }

  closeFuturesUserDataListenKey(): Promise<{}> {
    return this.delete('fapi/v1/listenKey');
  }


  /**
   * Validate syntax meets requirements set by binance. Log warning if not.
   */
  private validateOrderId(params: NewFuturesOrderParams | CancelOrderParams | NewOCOParams | CancelOCOParams, orderIdProperty: OrderIdProperty): void {
    const apiCategory = this.clientId;
    if (!params[orderIdProperty]) {
      params[orderIdProperty] = generateNewOrderId(apiCategory);
      return;
    }

    const expectedOrderIdPrefix = `x-${getOrderIdPrefix(apiCategory)}`;
    if (!params[orderIdProperty].startsWith(expectedOrderIdPrefix)) {
      logInvalidOrderId(orderIdProperty, expectedOrderIdPrefix, params);
    }
  }
};<|MERGE_RESOLUTION|>--- conflicted
+++ resolved
@@ -249,11 +249,7 @@
   }
 
   // Auto-cancel all open orders
-<<<<<<< HEAD
-  setCancelOrdersOnTimeout(params: CancelOrdersTimeoutParams): Promise<{ symbol: string; countdownTime: numberInString; }> {
-=======
   setCancelOrdersOnTimeout(params: CancelOrdersTimeoutParams): Promise<SetCancelTimeoutResult> {
->>>>>>> 2f6182fa
     return this.postPrivate('fapi/v1/countdownCancelAll', params);
   }
 
