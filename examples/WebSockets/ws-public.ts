--- conflicted
+++ resolved
@@ -78,7 +78,6 @@
       return;
     }
 
-<<<<<<< HEAD
     if (isWsFormattedTrade(data)) {
       return console.log('log trade: ', data);
     }
@@ -103,10 +102,7 @@
       return console.log('log partial book depth event: ', data);
     }
 
-    return console.log('log formattedMessage: ', data);
-=======
     console.log('log unhandled formattedMessage: ', data);
->>>>>>> 9677208c
   });
 
   wsClient.on('formattedUserDataMessage', (data) => {
